"""
Basic Top-*N* ranking.
"""

import logging

<<<<<<< HEAD
import numpy as np
from pydantic import BaseModel

=======
>>>>>>> f077dc76
from lenskit.data import ItemList
from lenskit.pipeline.components import Component
from lenskit.stats import argtopn

_log = logging.getLogger(__name__)


class TopNConfig(BaseModel):
    """
    Configuration for top-N ranking.
    """

    n: int | None = None
    """
    The number of items to return. -1 or ``None`` to return all scored items.
    """


class TopNRanker(Component):
    """
    Rank scored items by their score and take the top *N*.  The ranking length
    can be passed either at runtime or at component instantiation time, with the
    latter taking precedence.

    Stability:
        Caller
    """

    config: TopNConfig
    "Configuration object."

    def __call__(self, *, items: ItemList, n: int | None = None) -> ItemList:
        """
        Rank the items.

        Args:
            items:
                The items to rank, with scores.  Items with missing scores are
                not included in the final ranking.
            n:
                The number of items to return, or -1 to return all scored items.
                If ``None``, the length configured at construction time is used.

        Returns:
            An ordered list of items, with scores and all other attributes
            preserved.
        """
        if n is None:
            n = self.config.n or -1

        if n >= 0:
            _log.debug("ranking top %d of %d items", n, len(items))
        else:
            _log.debug("ranking all of %d items", len(items))

        scores = items.scores("numpy")
        if scores is None:
            raise RuntimeError("input item list has no scores")

        order = argtopn(scores, n)

        # now we need to return in expected order
        result = items[order]
        return ItemList(result, ordered=True)<|MERGE_RESOLUTION|>--- conflicted
+++ resolved
@@ -4,12 +4,8 @@
 
 import logging
 
-<<<<<<< HEAD
-import numpy as np
 from pydantic import BaseModel
 
-=======
->>>>>>> f077dc76
 from lenskit.data import ItemList
 from lenskit.pipeline.components import Component
 from lenskit.stats import argtopn
